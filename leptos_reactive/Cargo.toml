--- conflicted
+++ resolved
@@ -1,10 +1,6 @@
 [package]
 name = "leptos_reactive"
-<<<<<<< HEAD
-version = "0.0.22"
-=======
 version = "0.1.0-alpha"
->>>>>>> e595d35c
 edition = "2021"
 authors = ["Greg Johnston"]
 license = "MIT"
