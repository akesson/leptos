use cfg_if::cfg_if;
use leptos::*;
mod todo;

// boilerplate to run in different modes
cfg_if! {
    // server-only stuff
    if #[cfg(feature = "ssr")] {
        use actix_files::{Files};
        use actix_web::*;
        use crate::todo::*;
<<<<<<< HEAD

=======
        use std::{net::SocketAddr, env};
>>>>>>> e595d35c

        #[get("/style.css")]
        async fn css() -> impl Responder {
            actix_files::NamedFile::open_async("./style.css").await
        }

        #[actix_web::main]
        async fn main() -> std::io::Result<()> {
            let addr = SocketAddr::from(([127,0,0,1],3000));
            let mut conn = db().await.expect("couldn't connect to DB");
            sqlx::migrate!()
                .run(&mut conn)
                .await
                .expect("could not run SQLx migrations");

            crate::todo::register_server_functions();

<<<<<<< HEAD
            let conf = get_configuration(Some("Cargo.toml")).await.unwrap();
            let addr = conf.leptos_options.site_address.clone();
            HttpServer::new(move || {
                let leptos_options = &conf.leptos_options;
=======
            HttpServer::new(move || {
                let render_options: RenderOptions = RenderOptions::builder()
                    .pkg_path("/pkg/todo_app_sqlite")
                    .reload_port(3001)
                    .socket_address(addr.clone())
                    .environment(&env::var("RUST_ENV"))
                    .build();
                render_options.write_to_file();

>>>>>>> e595d35c
                App::new()
                    .service(Files::new("/pkg", "./pkg"))
                    .service(css)
                    .route("/api/{tail:.*}", leptos_actix::handle_server_fns())
                    .route("/{tail:.*}", leptos_actix::render_app_to_stream(leptos_options.to_owned(), |cx| view! { cx, <TodoApp/> }))
                //.wrap(middleware::Compress::default())
            })
            .bind(addr)?
            .run()
            .await
        }
    } else {
        fn main() {
            // no client-side main function
        }
    }
}<|MERGE_RESOLUTION|>--- conflicted
+++ resolved
@@ -9,11 +9,6 @@
         use actix_files::{Files};
         use actix_web::*;
         use crate::todo::*;
-<<<<<<< HEAD
-
-=======
-        use std::{net::SocketAddr, env};
->>>>>>> e595d35c
 
         #[get("/style.css")]
         async fn css() -> impl Responder {
@@ -31,22 +26,10 @@
 
             crate::todo::register_server_functions();
 
-<<<<<<< HEAD
             let conf = get_configuration(Some("Cargo.toml")).await.unwrap();
             let addr = conf.leptos_options.site_address.clone();
             HttpServer::new(move || {
                 let leptos_options = &conf.leptos_options;
-=======
-            HttpServer::new(move || {
-                let render_options: RenderOptions = RenderOptions::builder()
-                    .pkg_path("/pkg/todo_app_sqlite")
-                    .reload_port(3001)
-                    .socket_address(addr.clone())
-                    .environment(&env::var("RUST_ENV"))
-                    .build();
-                render_options.write_to_file();
-
->>>>>>> e595d35c
                 App::new()
                     .service(Files::new("/pkg", "./pkg"))
                     .service(css)
